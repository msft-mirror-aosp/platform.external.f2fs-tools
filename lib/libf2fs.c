--- conflicted
+++ resolved
@@ -23,10 +23,7 @@
 #include <scsi/sg.h>
 #endif
 #include <linux/hdreg.h>
-<<<<<<< HEAD
-=======
 #include <linux/limits.h>
->>>>>>> 1e7aedf9
 
 #include <f2fs_fs.h>
 
@@ -544,23 +541,6 @@
  */
 void f2fs_init_configuration(void)
 {
-<<<<<<< HEAD
-	c->total_sectors = 0;
-	c->sector_size = DEFAULT_SECTOR_SIZE;
-	c->sectors_per_blk = DEFAULT_SECTORS_PER_BLOCK;
-	c->blks_per_seg = DEFAULT_BLOCKS_PER_SEGMENT;
-
-	/* calculated by overprovision ratio */
-	c->reserved_segments = 48;
-	c->overprovision = 5;
-	c->segs_per_sec = 1;
-	c->secs_per_zone = 1;
-	c->segs_per_zone = 1;
-	c->heap = 1;
-	c->vol_label = "";
-	c->device_name = NULL;
-	c->trim = 1;
-=======
 	int i;
 
 	c.ndevs = 1;
@@ -593,7 +573,6 @@
 	c.trim = 1;
 	c.ro = 0;
 	c.kd = -1;
->>>>>>> 1e7aedf9
 }
 
 static int is_mounted(const char *mpt, const char *device)
@@ -673,8 +652,6 @@
 	return 0;
 }
 
-<<<<<<< HEAD
-=======
 int f2fs_devs_are_umounted(void)
 {
 	int i;
@@ -685,7 +662,6 @@
 	return 0;
 }
 
->>>>>>> 1e7aedf9
 void get_kernel_version(__u8 *version)
 {
 	int i;
@@ -696,11 +672,7 @@
 	memset(version + i, 0, VERSION_LEN + 1 - i);
 }
 
-<<<<<<< HEAD
-int f2fs_get_device_info(struct f2fs_configuration *c)
-=======
 int get_device_info(int i)
->>>>>>> 1e7aedf9
 {
 	int32_t fd = 0;
 	uint32_t sector_size;
@@ -709,16 +681,12 @@
 #endif
 	struct stat stat_buf;
 	struct hd_geometry geom;
-<<<<<<< HEAD
-	u_int64_t wanted_total_sectors = c->total_sectors;
-=======
 #ifndef WITH_ANDROID
 	sg_io_hdr_t io_hdr;
 	unsigned char reply_buffer[96] = {0};
 	unsigned char model_inq[6] = {MODELINQUIRY};
 #endif
 	struct device_info *dev = c.devices + i;
->>>>>>> 1e7aedf9
 
 	fd = open((char *)dev->path, O_RDWR);
 	if (fd < 0) {
@@ -736,10 +704,6 @@
 		}
 	}
 
-	c->kd = open("/proc/version", O_RDONLY);
-	if (c->kd < 0)
-		MSG(0, "\tInfo: No support kernel version!\n");
-
 	if (fstat(fd, &stat_buf) < 0 ) {
 		MSG(0, "\tError: Failed to get the device stat!\n");
 		return -1;
@@ -750,29 +714,6 @@
 	} else if (S_ISBLK(stat_buf.st_mode)) {
 		if (ioctl(fd, BLKSSZGET, &sector_size) < 0)
 			MSG(0, "\tError: Using the default sector size\n");
-<<<<<<< HEAD
-		} else {
-			if (c->sector_size < sector_size) {
-				c->sector_size = sector_size;
-				c->sectors_per_blk = PAGE_SIZE / sector_size;
-			}
-		}
-
-#ifdef BLKGETSIZE64
-		if (ioctl(fd, BLKGETSIZE64, &c->total_sectors) < 0) {
-			MSG(0, "\tError: Cannot get the device size\n");
-			return -1;
-		}
-		c->total_sectors /= c->sector_size;
-#else
-		if (ioctl(fd, BLKGETSIZE, &total_sectors) < 0) {
-			MSG(0, "\tError: Cannot get the device size\n");
-			return -1;
-		}
-		total_sectors /= c->sector_size;
-		c->total_sectors = total_sectors;
-#endif
-=======
 		else if (dev->sector_size < sector_size)
 			dev->sector_size = sector_size;
 #ifdef BLKGETSIZE64
@@ -789,7 +730,6 @@
 #endif
 		dev->total_sectors /= dev->sector_size;
 
->>>>>>> 1e7aedf9
 		if (ioctl(fd, HDIO_GETGEO, &geom) < 0)
 			c.start_sector = 0;
 		else
@@ -820,27 +760,12 @@
 		MSG(0, "\tError: Volume type is not supported!!!\n");
 		return -1;
 	}
-	if (wanted_total_sectors && wanted_total_sectors < c->total_sectors) {
-		MSG(0, "Info: total device sectors = %"PRIu64" (in %u bytes)\n",
-					c->total_sectors, c->sector_size);
-		c->total_sectors = wanted_total_sectors;
-
-<<<<<<< HEAD
-	}
-	MSG(0, "Info: sector size = %u\n", c->sector_size);
-	MSG(0, "Info: total sectors = %"PRIu64" (in %u bytes)\n",
-					c->total_sectors, c->sector_size);
-	if (c->total_sectors <
-			(F2FS_MIN_VOLUME_SIZE / c->sector_size)) {
-		MSG(0, "Error: Min volume size supported is %d\n",
-				F2FS_MIN_VOLUME_SIZE);
-=======
+
 	if (!c.sector_size) {
 		c.sector_size = dev->sector_size;
 		c.sectors_per_blk = F2FS_BLKSIZE / c.sector_size;
 	} else if (c.sector_size != c.devices[i].sector_size) {
 		MSG(0, "\tError: Different sector sizes!!!\n");
->>>>>>> 1e7aedf9
 		return -1;
 	}
 
