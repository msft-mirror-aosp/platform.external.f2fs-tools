--- conflicted
+++ resolved
@@ -324,11 +324,7 @@
 #define GET_R2L_SEGNO(sbi, segno)	(segno + FREE_I_START_SEGNO(sbi))
 
 #define START_BLOCK(sbi, segno)	(SM_I(sbi)->main_blkaddr +		\
-<<<<<<< HEAD
-	(segno << sbi->log_blocks_per_seg))
-=======
 	((segno) << sbi->log_blocks_per_seg))
->>>>>>> 1e7aedf9
 
 static inline struct curseg_info *CURSEG_I(struct f2fs_sb_info *sbi, int type)
 {
@@ -363,11 +359,7 @@
 static inline bool IS_VALID_NID(struct f2fs_sb_info *sbi, u32 nid)
 {
 	return (nid <= (NAT_ENTRY_PER_BLOCK *
-<<<<<<< HEAD
-			F2FS_RAW_SUPER(sbi)->segment_count_nat
-=======
 			le32_to_cpu(F2FS_RAW_SUPER(sbi)->segment_count_nat)
->>>>>>> 1e7aedf9
 			<< (sbi->log_blocks_per_seg - 1)));
 }
 
@@ -375,15 +367,9 @@
 {
 	int i;
 
-<<<<<<< HEAD
-	if (addr >= F2FS_RAW_SUPER(sbi)->block_count ||
-				addr < SM_I(sbi)->main_blkaddr) {
-		ASSERT_MSG("block addr [0x%x]\n", addr);
-=======
 	if (addr >= le64_to_cpu(F2FS_RAW_SUPER(sbi)->block_count) ||
 				addr < SM_I(sbi)->main_blkaddr) {
 		DBG(1, "block addr [0x%x]\n", addr);
->>>>>>> 1e7aedf9
 		return 0;
 	}
 
@@ -396,8 +382,6 @@
 	}
 	return 1;
 }
-<<<<<<< HEAD
-=======
 
 static inline int IS_CUR_SEGNO(struct f2fs_sb_info *sbi, u32 segno, int type)
 {
@@ -414,7 +398,6 @@
 	}
 	return 0;
 }
->>>>>>> 1e7aedf9
 
 static inline u64 BLKOFF_FROM_MAIN(struct f2fs_sb_info *sbi, u64 blk_addr)
 {
