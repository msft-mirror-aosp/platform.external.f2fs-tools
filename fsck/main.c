/**
 * main.c
 *
 * Copyright (c) 2013 Samsung Electronics Co., Ltd.
 *             http://www.samsung.com/
 * Copyright (c) 2015 Jaegeuk Kim <jaegeuk@kernel.org>
 *  : implement defrag.f2fs
 * Copyright (C) 2015 Huawei Ltd.
 *   Hou Pengyang <houpengyang@huawei.com>
 *   Liu Shuoran <liushuoran@huawei.com>
 *   Jaegeuk Kim <jaegeuk@kernel.org>
 *  : add sload.f2fs
 *
 * This program is free software; you can redistribute it and/or modify
 * it under the terms of the GNU General Public License version 2 as
 * published by the Free Software Foundation.
 */
#include "fsck.h"
#include <libgen.h>
#include <ctype.h>

struct f2fs_fsck gfsck;

void fsck_usage()
{
	MSG(0, "\nUsage: fsck.f2fs [options] device\n");
	MSG(0, "[options]:\n");
	MSG(0, "  -a check/fix potential corruption, reported by f2fs\n");
	MSG(0, "  -d debug level [default:0]\n");
	MSG(0, "  -f check/fix entire partition\n");
<<<<<<< HEAD
=======
	MSG(0, "  -p preen mode [default:0 the same as -a [0|1]]\n");
>>>>>>> 1e7aedf9
	MSG(0, "  -t show directory tree [-d -1]\n");
	exit(1);
}

void dump_usage()
{
	MSG(0, "\nUsage: dump.f2fs [options] device\n");
	MSG(0, "[options]:\n");
	MSG(0, "  -d debug level [default:0]\n");
	MSG(0, "  -i inode no (hex)\n");
	MSG(0, "  -n [NAT dump segno from #1~#2 (decimal), for all 0~-1]\n");
	MSG(0, "  -s [SIT dump segno from #1~#2 (decimal), for all 0~-1]\n");
	MSG(0, "  -a [SSA dump segno from #1~#2 (decimal), for all 0~-1]\n");
	MSG(0, "  -b blk_addr (in 4KB)\n");

	exit(1);
}

void defrag_usage()
{
	MSG(0, "\nUsage: defrag.f2fs [options] device\n");
	MSG(0, "[options]:\n");
	MSG(0, "  -d debug level [default:0]\n");
	MSG(0, "  -s start block address [default: main_blkaddr]\n");
	MSG(0, "  -l length [default:512 (2MB)]\n");
	MSG(0, "  -t target block address [default: main_blkaddr + 2MB]\n");
	MSG(0, "  -i set direction as shrink [default: expand]\n");
	exit(1);
}

void resize_usage()
{
	MSG(0, "\nUsage: resize.f2fs [options] device\n");
	MSG(0, "[options]:\n");
	MSG(0, "  -d debug level [default:0]\n");
	MSG(0, "  -t target sectors [default: device size]\n");
	exit(1);
}

void sload_usage()
{
	MSG(0, "\nUsage: sload.f2fs [options] device\n");
	MSG(0, "[options]:\n");
	MSG(0, "  -f source directory [path of the source directory]\n");
	MSG(0, "  -t mount point [prefix of target fs path, default:/]\n");
	MSG(0, "  -d debug level [default:0]\n");
	exit(1);
}

static int is_digits(char *optarg)
{
	int i;

	for (i = 0; i < strlen(optarg); i++)
		if (!isdigit(optarg[i]))
			break;
	return i == strlen(optarg);
}

static void error_out(void)
{
	if (c.func == FSCK)
		fsck_usage();
	else if (c.func == DUMP)
		dump_usage();
	else if (c.func == DEFRAG)
		defrag_usage();
	else if (c.func == RESIZE)
		resize_usage();
	else if (c.func == SLOAD)
		sload_usage();
}

void f2fs_parse_options(int argc, char *argv[])
{
	int option = 0;
	char *prog = basename(argv[0]);
	int err = NOERROR;

	if (argc < 2) {
		MSG(0, "\tError: Device not specified\n");
		error_out();
	}
	c.devices[0].path = strdup(argv[argc - 1]);
	argv[argc-- - 1] = 0;

	if (!strcmp("fsck.f2fs", prog)) {
<<<<<<< HEAD
		const char *option_string = "ad:ft";
=======
		const char *option_string = ":ad:fp:t";
>>>>>>> 1e7aedf9

		c.func = FSCK;
		while ((option = getopt(argc, argv, option_string)) != EOF) {
			switch (option) {
			case 'a':
<<<<<<< HEAD
				config.auto_fix = 1;
				MSG(0, "Info: Fix the reported corruption.\n");
				break;
			case 'd':
				config.dbg_lv = atoi(optarg);
				MSG(0, "Info: Debug level = %d\n",
							config.dbg_lv);
				break;
			case 'f':
				config.fix_on = 1;
				MSG(0, "Info: Force to fix corruption\n");
				break;
			case 't':
				config.dbg_lv = -1;
				break;
			default:
				MSG(0, "\tError: Unknown option %c\n", option);
				fsck_usage();
=======
				c.auto_fix = 1;
				MSG(0, "Info: Fix the reported corruption.\n");
				break;
			case 'p':
				/* preen mode has different levels:
				 *  0: default level, the same as -a
				 *  1: check meta
				 */
				if (optarg[0] == '-') {
					c.preen_mode = PREEN_MODE_0;
					optind--;
					break;
				} else if (!is_digits(optarg)) {
					err = EWRONG_OPT;
					break;
				}
				c.preen_mode = atoi(optarg);
				if (c.preen_mode < 0)
					c.preen_mode = PREEN_MODE_0;
				else if (c.preen_mode >= PREEN_MODE_MAX)
					c.preen_mode = PREEN_MODE_MAX - 1;
				if (c.preen_mode == PREEN_MODE_0)
					c.auto_fix = 1;
				MSG(0, "Info: Fix the reported corruption in "
					"preen mode %d\n", c.preen_mode);
				break;
			case 'd':
				if (optarg[0] == '-') {
					err = ENEED_ARG;
					break;
				} else if (!is_digits(optarg)) {
					err = EWRONG_OPT;
					break;
				}
				c.dbg_lv = atoi(optarg);
				MSG(0, "Info: Debug level = %d\n", c.dbg_lv);
				break;
			case 'f':
				c.fix_on = 1;
				MSG(0, "Info: Force to fix corruption\n");
				break;
			case 't':
				c.dbg_lv = -1;
				break;


			case ':':
				if (optopt == 'p') {
					MSG(0, "Info: Use default preen mode\n");
					c.preen_mode = PREEN_MODE_0;
					c.auto_fix = 1;
				} else {
					option = optopt;
					err = ENEED_ARG;
					break;
				}
				break;
			case '?':
				option = optopt;
			default:
				err = EUNKNOWN_OPT;
>>>>>>> 1e7aedf9
				break;
			}
			if (err != NOERROR)
				break;
		}
	} else if (!strcmp("dump.f2fs", prog)) {
		const char *option_string = "d:i:n:s:a:b:";
		static struct dump_option dump_opt = {
			.nid = 0,	/* default root ino */
			.start_nat = -1,
			.end_nat = -1,
			.start_sit = -1,
			.end_sit = -1,
			.start_ssa = -1,
			.end_ssa = -1,
			.blk_addr = -1,
		};

		c.func = DUMP;
		while ((option = getopt(argc, argv, option_string)) != EOF) {
			int ret = 0;

			switch (option) {
			case 'd':
<<<<<<< HEAD
				config.dbg_lv = atoi(optarg);
				MSG(0, "Info: Debug level = %d\n",
							config.dbg_lv);
=======
				if (!is_digits(optarg)) {
					err = EWRONG_OPT;
					break;
				}
				c.dbg_lv = atoi(optarg);
				MSG(0, "Info: Debug level = %d\n",
							c.dbg_lv);
>>>>>>> 1e7aedf9
				break;
			case 'i':
				if (strncmp(optarg, "0x", 2))
					ret = sscanf(optarg, "%d",
							&dump_opt.nid);
				else
					ret = sscanf(optarg, "%x",
							&dump_opt.nid);
				break;
<<<<<<< HEAD
=======
			case 'n':
				ret = sscanf(optarg, "%d~%d",
							&dump_opt.start_nat,
							&dump_opt.end_nat);
				break;
>>>>>>> 1e7aedf9
			case 's':
				ret = sscanf(optarg, "%d~%d",
							&dump_opt.start_sit,
							&dump_opt.end_sit);
				break;
			case 'a':
				ret = sscanf(optarg, "%d~%d",
							&dump_opt.start_ssa,
							&dump_opt.end_ssa);
				break;
			case 'b':
				if (strncmp(optarg, "0x", 2))
					ret = sscanf(optarg, "%d",
							&dump_opt.blk_addr);
				else
					ret = sscanf(optarg, "%x",
							&dump_opt.blk_addr);
				break;
			default:
<<<<<<< HEAD
				MSG(0, "\tError: Unknown option %c\n", option);
				dump_usage();
				break;
			}
			ASSERT(ret >= 0);
=======
				err = EUNKNOWN_OPT;
				break;
			}
			ASSERT(ret >= 0);
			if (err != NOERROR)
				break;
		}

		c.private = &dump_opt;
	} else if (!strcmp("defrag.f2fs", prog)) {
		const char *option_string = "d:s:l:t:i";

		c.func = DEFRAG;
		while ((option = getopt(argc, argv, option_string)) != EOF) {
			int ret = 0;

			switch (option) {
			case 'd':
				if (!is_digits(optarg)) {
					err = EWRONG_OPT;
					break;
				}
				c.dbg_lv = atoi(optarg);
				MSG(0, "Info: Debug level = %d\n",
							c.dbg_lv);
				break;
			case 's':
				if (strncmp(optarg, "0x", 2))
					ret = sscanf(optarg, "%"PRIu64"",
							&c.defrag_start);
				else
					ret = sscanf(optarg, "%"PRIx64"",
							&c.defrag_start);
				break;
			case 'l':
				if (strncmp(optarg, "0x", 2))
					ret = sscanf(optarg, "%"PRIu64"",
							&c.defrag_len);
				else
					ret = sscanf(optarg, "%"PRIx64"",
							&c.defrag_len);
				break;
			case 't':
				if (strncmp(optarg, "0x", 2))
					ret = sscanf(optarg, "%"PRIu64"",
							&c.defrag_target);
				else
					ret = sscanf(optarg, "%"PRIx64"",
							&c.defrag_target);
				break;
			case 'i':
				c.defrag_shrink = 1;
				break;
			default:
				err = EUNKNOWN_OPT;
				break;
			}
			ASSERT(ret >= 0);
			if (err != NOERROR)
				break;
		}
	} else if (!strcmp("resize.f2fs", prog)) {
		const char *option_string = "d:t:";

		c.func = RESIZE;
		while ((option = getopt(argc, argv, option_string)) != EOF) {
			int ret = 0;

			switch (option) {
			case 'd':
				if (!is_digits(optarg)) {
					err = EWRONG_OPT;
					break;
				}
				c.dbg_lv = atoi(optarg);
				MSG(0, "Info: Debug level = %d\n",
							c.dbg_lv);
				break;
			case 't':
				if (strncmp(optarg, "0x", 2))
					ret = sscanf(optarg, "%"PRIu64"",
							&c.target_sectors);
				else
					ret = sscanf(optarg, "%"PRIx64"",
							&c.target_sectors);
				break;
			default:
				err = EUNKNOWN_OPT;
				break;
			}
			ASSERT(ret >= 0);
			if (err != NOERROR)
				break;
>>>>>>> 1e7aedf9
		}
	} else if (!strcmp("sload.f2fs", prog)) {
		const char *option_string = "d:f:t:";

		c.func = SLOAD;
		while ((option = getopt(argc, argv, option_string)) != EOF) {
			switch (option) {
			case 'd':
				if (!is_digits(optarg)) {
					err = EWRONG_OPT;
					break;
				}
				c.dbg_lv = atoi(optarg);
				MSG(0, "Info: Debug level = %d\n",
						c.dbg_lv);
				break;
			case 'f':
				c.from_dir = (char *)optarg;
				break;
			case 't':
				c.mount_point = (char *)optarg;
				break;
			default:
				err = EUNKNOWN_OPT;
				break;
			}
			if (err != NOERROR)
				break;
		}
	}
	if (argc > optind) {
		c.dbg_lv = 0;
		err = EUNKNOWN_ARG;
	}
	if (err == NOERROR)
		return;

	/* print out error */
	switch (err) {
	case EWRONG_OPT:
		MSG(0, "\tError: Wrong option -%c %s\n", option, optarg);
		break;
	case ENEED_ARG:
		MSG(0, "\tError: Need argument for -%c\n", option);
		break;
	case EUNKNOWN_OPT:
		MSG(0, "\tError: Unknown option %c\n", option);
		break;
	case EUNKNOWN_ARG:
		MSG(0, "\tError: Unknown argument %s\n", argv[optind]);
		break;
	}
	error_out();
}

static void do_fsck(struct f2fs_sb_info *sbi)
{
	struct f2fs_checkpoint *ckpt = F2FS_CKPT(sbi);
	u32 flag = le32_to_cpu(ckpt->ckpt_flags);
	u32 blk_cnt;

	fsck_init(sbi);
<<<<<<< HEAD
=======

	print_cp_state(flag);

	if (!c.fix_on && !c.bug_on) {
		switch (c.preen_mode) {
		case PREEN_MODE_1:
			if (fsck_chk_meta(sbi)) {
				MSG(0, "[FSCK] F2FS metadata   [Fail]");
				MSG(0, "\tError: meta does not match, "
					"force check all\n");
			} else {
				MSG(0, "[FSCK] F2FS metadata   [Ok..]");
				fsck_free(sbi);
				return;
			}

			if (!c.ro)
				c.fix_on = 1;
			break;
		}
	} else {
		/*
		 * we can hit this in 3 situations:
		 *  1. fsck -f, fix_on has already been set to 1 when
		 *     parsing options;
		 *  2. fsck -a && CP_FSCK_FLAG is set, fix_on has already
		 *     been set to 1 when checking CP_FSCK_FLAG;
		 *  3. fsck -p 1 && error is detected, then bug_on is set,
		 *     we set fix_on = 1 here, so that fsck can fix errors
		 *     automatically
		*/
		c.fix_on = 1;
	}
>>>>>>> 1e7aedf9

	fsck_chk_orphan_node(sbi);

	/* Traverse all block recursively from root inode */
	blk_cnt = 1;
<<<<<<< HEAD
	fsck_chk_node_blk(sbi, NULL, sbi->root_ino_num,
			F2FS_FT_DIR, TYPE_INODE, &blk_cnt);
=======
	fsck_chk_node_blk(sbi, NULL, sbi->root_ino_num, (u8 *)"/",
			F2FS_FT_DIR, TYPE_INODE, &blk_cnt, NULL);
>>>>>>> 1e7aedf9
	fsck_verify(sbi);
	fsck_free(sbi);
}

static void do_dump(struct f2fs_sb_info *sbi)
{
<<<<<<< HEAD
	struct dump_option *opt = (struct dump_option *)config.private;
	struct f2fs_checkpoint *ckpt = F2FS_CKPT(sbi);
	u32 flag = le32_to_cpu(ckpt->ckpt_flags);

	fsck_init(sbi);
=======
	struct dump_option *opt = (struct dump_option *)c.private;
	struct f2fs_checkpoint *ckpt = F2FS_CKPT(sbi);
	u32 flag = le32_to_cpu(ckpt->ckpt_flags);
>>>>>>> 1e7aedf9

	if (opt->end_nat == -1)
		opt->end_nat = NM_I(sbi)->max_nid;
	if (opt->end_sit == -1)
		opt->end_sit = SM_I(sbi)->main_segments;
	if (opt->end_ssa == -1)
		opt->end_ssa = SM_I(sbi)->main_segments;
	if (opt->start_nat != -1)
		nat_dump(sbi);
	if (opt->start_sit != -1)
		sit_dump(sbi, opt->start_sit, opt->end_sit);
	if (opt->start_ssa != -1)
		ssa_dump(sbi, opt->start_ssa, opt->end_ssa);
<<<<<<< HEAD
	if (opt->blk_addr != -1) {
		dump_info_from_blkaddr(sbi, opt->blk_addr);
		goto cleanup;
	}

	MSG(0, "Info: checkpoint state = %x : ", flag);
	if (flag & CP_FSCK_FLAG)
		MSG(0, "%s", " fsck");
	if (flag & CP_ERROR_FLAG)
		MSG(0, "%s", " error");
	if (flag & CP_COMPACT_SUM_FLAG)
		MSG(0, "%s", " compacted_summary");
	if (flag & CP_ORPHAN_PRESENT_FLAG)
		MSG(0, "%s", " orphan_inodes");
	if (flag & CP_FASTBOOT_FLAG)
		MSG(0, "%s", " fastboot");
	if (flag & CP_UMOUNT_FLAG)
		MSG(0, "%s", " unmount");
	else
		MSG(0, "%s", " sudden-power-off");
	MSG(0, "\n");

	dump_node(sbi, opt->nid);
cleanup:
	fsck_free(sbi);
}

int main(int argc, char **argv)
{
=======
	if (opt->blk_addr != -1)
		dump_info_from_blkaddr(sbi, opt->blk_addr);
	if (opt->nid)
		dump_node(sbi, opt->nid, 0);

	print_cp_state(flag);

}

static int do_defrag(struct f2fs_sb_info *sbi)
{
	struct f2fs_super_block *sb = F2FS_RAW_SUPER(sbi);

	if (c.defrag_start > get_sb(block_count))
		goto out_range;
	if (c.defrag_start < SM_I(sbi)->main_blkaddr)
		c.defrag_start = SM_I(sbi)->main_blkaddr;

	if (c.defrag_len == 0)
		c.defrag_len = sbi->blocks_per_seg;

	if (c.defrag_start + c.defrag_len > get_sb(block_count))
		c.defrag_len = get_sb(block_count) - c.defrag_start;

	if (c.defrag_target == 0) {
		c.defrag_target = c.defrag_start - 1;
		if (!c.defrag_shrink)
			c.defrag_target += c.defrag_len + 1;
	}

	if (c.defrag_target < SM_I(sbi)->main_blkaddr ||
			c.defrag_target > get_sb(block_count))
		goto out_range;
	if (c.defrag_target >= c.defrag_start &&
		c.defrag_target < c.defrag_start + c.defrag_len)
		goto out_range;

	if (c.defrag_start > c.defrag_target)
		MSG(0, "Info: Move 0x%"PRIx64" <- [0x%"PRIx64"-0x%"PRIx64"]\n",
				c.defrag_target,
				c.defrag_start,
				c.defrag_start + c.defrag_len - 1);
	else
		MSG(0, "Info: Move [0x%"PRIx64"-0x%"PRIx64"] -> 0x%"PRIx64"\n",
				c.defrag_start,
				c.defrag_start + c.defrag_len - 1,
				c.defrag_target);

	return f2fs_defragment(sbi, c.defrag_start, c.defrag_len,
			c.defrag_target, c.defrag_shrink);
out_range:
	ASSERT_MSG("Out-of-range [0x%"PRIx64" ~ 0x%"PRIx64"] to 0x%"PRIx64"",
				c.defrag_start,
				c.defrag_start + c.defrag_len - 1,
				c.defrag_target);
	return -1;
}

static int do_resize(struct f2fs_sb_info *sbi)
{
	struct f2fs_super_block *sb = F2FS_RAW_SUPER(sbi);

	if (!c.target_sectors)
		c.target_sectors = c.total_sectors;

	if (c.target_sectors > c.total_sectors) {
		ASSERT_MSG("Out-of-range Target=0x%"PRIx64" / 0x%"PRIx64"",
				c.target_sectors, c.total_sectors);
		return -1;
	}

	if (c.target_sectors <=
			(get_sb(block_count) << get_sb(log_sectors_per_block))) {
		ASSERT_MSG("Nothing to resize, now only support resize to expand\n");
		return -1;
	}
	return f2fs_resize(sbi);
}

static int do_sload(struct f2fs_sb_info *sbi)
{
	if (!c.from_dir) {
		MSG(0, "\tError: Need source directory\n");
		sload_usage();
		return -1;
	}
	if (!c.mount_point)
		c.mount_point = "/";

	return f2fs_sload(sbi, c.from_dir, c.mount_point, NULL, NULL);
}

int main(int argc, char **argv)
{
>>>>>>> 1e7aedf9
	struct f2fs_sb_info *sbi;
	int ret = 0;

	f2fs_init_configuration();

	f2fs_parse_options(argc, argv);

	if (f2fs_devs_are_umounted() < 0) {
		if (!c.ro || c.func == DEFRAG) {
			MSG(0, "\tError: Not available on mounted device!\n");
			return -1;
		}

		/* allow ro-mounted partition */
		MSG(0, "Info: Check FS only due to RO\n");
		c.fix_on = 0;
		c.auto_fix = 0;
	}

	/* Get device */
	if (f2fs_get_device_info() < 0)
		return -1;
fsck_again:
	memset(&gfsck, 0, sizeof(gfsck));
	gfsck.sbi.fsck = &gfsck;
	sbi = &gfsck.sbi;

	ret = f2fs_do_mount(sbi);
<<<<<<< HEAD
	if (ret == 1) {
		free(sbi->ckpt);
		free(sbi->raw_super);
		goto out;
	} else if (ret < 0)
		return -1;

	switch (config.func) {
=======
	if (ret != 0) {
		if (ret == 1) {
			MSG(0, "Info: No error was reported\n");
			ret = 0;
		}
		goto out_err;
	}

	switch (c.func) {
>>>>>>> 1e7aedf9
	case FSCK:
		do_fsck(sbi);
		break;
	case DUMP:
		do_dump(sbi);
		break;
<<<<<<< HEAD
	}

	f2fs_do_umount(sbi);
out:
	if (config.func == FSCK && config.bug_on) {
		if (config.fix_on == 0 && config.auto_fix == 0) {
=======
#ifndef WITH_ANDROID
	case DEFRAG:
		ret = do_defrag(sbi);
		if (ret)
			goto out_err;
		break;
	case RESIZE:
		if (do_resize(sbi))
			goto out_err;
		break;
	case SLOAD:
		do_sload(sbi);
		break;
#endif
	}

	f2fs_do_umount(sbi);

	if (c.func == FSCK && c.bug_on) {
		if (!c.ro && c.fix_on == 0 && c.auto_fix == 0) {
>>>>>>> 1e7aedf9
			char ans[255] = {0};
retry:
			printf("Do you want to fix this partition? [Y/N] ");
			ret = scanf("%s", ans);
			ASSERT(ret >= 0);
			if (!strcasecmp(ans, "y"))
<<<<<<< HEAD
				config.fix_on = 1;
			else if (!strcasecmp(ans, "n"))
				config.fix_on = 0;
			else
				goto retry;

			if (config.fix_on)
				goto fsck_again;
		}
	}
	f2fs_finalize_device(&config);

	printf("\nDone.\n");
	return 0;
=======
				c.fix_on = 1;
			else if (!strcasecmp(ans, "n"))
				c.fix_on = 0;
			else
				goto retry;

			if (c.fix_on)
				goto fsck_again;
		}
	}
	f2fs_finalize_device();

	printf("\nDone.\n");
	return 0;

out_err:
	if (sbi->ckpt)
		free(sbi->ckpt);
	if (sbi->raw_super)
		free(sbi->raw_super);
	return ret;
>>>>>>> 1e7aedf9
}<|MERGE_RESOLUTION|>--- conflicted
+++ resolved
@@ -28,10 +28,7 @@
 	MSG(0, "  -a check/fix potential corruption, reported by f2fs\n");
 	MSG(0, "  -d debug level [default:0]\n");
 	MSG(0, "  -f check/fix entire partition\n");
-<<<<<<< HEAD
-=======
 	MSG(0, "  -p preen mode [default:0 the same as -a [0|1]]\n");
->>>>>>> 1e7aedf9
 	MSG(0, "  -t show directory tree [-d -1]\n");
 	exit(1);
 }
@@ -119,36 +116,12 @@
 	argv[argc-- - 1] = 0;
 
 	if (!strcmp("fsck.f2fs", prog)) {
-<<<<<<< HEAD
-		const char *option_string = "ad:ft";
-=======
 		const char *option_string = ":ad:fp:t";
->>>>>>> 1e7aedf9
 
 		c.func = FSCK;
 		while ((option = getopt(argc, argv, option_string)) != EOF) {
 			switch (option) {
 			case 'a':
-<<<<<<< HEAD
-				config.auto_fix = 1;
-				MSG(0, "Info: Fix the reported corruption.\n");
-				break;
-			case 'd':
-				config.dbg_lv = atoi(optarg);
-				MSG(0, "Info: Debug level = %d\n",
-							config.dbg_lv);
-				break;
-			case 'f':
-				config.fix_on = 1;
-				MSG(0, "Info: Force to fix corruption\n");
-				break;
-			case 't':
-				config.dbg_lv = -1;
-				break;
-			default:
-				MSG(0, "\tError: Unknown option %c\n", option);
-				fsck_usage();
-=======
 				c.auto_fix = 1;
 				MSG(0, "Info: Fix the reported corruption.\n");
 				break;
@@ -210,7 +183,6 @@
 				option = optopt;
 			default:
 				err = EUNKNOWN_OPT;
->>>>>>> 1e7aedf9
 				break;
 			}
 			if (err != NOERROR)
@@ -235,11 +207,6 @@
 
 			switch (option) {
 			case 'd':
-<<<<<<< HEAD
-				config.dbg_lv = atoi(optarg);
-				MSG(0, "Info: Debug level = %d\n",
-							config.dbg_lv);
-=======
 				if (!is_digits(optarg)) {
 					err = EWRONG_OPT;
 					break;
@@ -247,7 +214,6 @@
 				c.dbg_lv = atoi(optarg);
 				MSG(0, "Info: Debug level = %d\n",
 							c.dbg_lv);
->>>>>>> 1e7aedf9
 				break;
 			case 'i':
 				if (strncmp(optarg, "0x", 2))
@@ -257,14 +223,11 @@
 					ret = sscanf(optarg, "%x",
 							&dump_opt.nid);
 				break;
-<<<<<<< HEAD
-=======
 			case 'n':
 				ret = sscanf(optarg, "%d~%d",
 							&dump_opt.start_nat,
 							&dump_opt.end_nat);
 				break;
->>>>>>> 1e7aedf9
 			case 's':
 				ret = sscanf(optarg, "%d~%d",
 							&dump_opt.start_sit,
@@ -284,13 +247,6 @@
 							&dump_opt.blk_addr);
 				break;
 			default:
-<<<<<<< HEAD
-				MSG(0, "\tError: Unknown option %c\n", option);
-				dump_usage();
-				break;
-			}
-			ASSERT(ret >= 0);
-=======
 				err = EUNKNOWN_OPT;
 				break;
 			}
@@ -384,7 +340,6 @@
 			ASSERT(ret >= 0);
 			if (err != NOERROR)
 				break;
->>>>>>> 1e7aedf9
 		}
 	} else if (!strcmp("sload.f2fs", prog)) {
 		const char *option_string = "d:f:t:";
@@ -447,8 +402,6 @@
 	u32 blk_cnt;
 
 	fsck_init(sbi);
-<<<<<<< HEAD
-=======
 
 	print_cp_state(flag);
 
@@ -482,36 +435,22 @@
 		*/
 		c.fix_on = 1;
 	}
->>>>>>> 1e7aedf9
 
 	fsck_chk_orphan_node(sbi);
 
 	/* Traverse all block recursively from root inode */
 	blk_cnt = 1;
-<<<<<<< HEAD
-	fsck_chk_node_blk(sbi, NULL, sbi->root_ino_num,
-			F2FS_FT_DIR, TYPE_INODE, &blk_cnt);
-=======
 	fsck_chk_node_blk(sbi, NULL, sbi->root_ino_num, (u8 *)"/",
 			F2FS_FT_DIR, TYPE_INODE, &blk_cnt, NULL);
->>>>>>> 1e7aedf9
 	fsck_verify(sbi);
 	fsck_free(sbi);
 }
 
 static void do_dump(struct f2fs_sb_info *sbi)
 {
-<<<<<<< HEAD
-	struct dump_option *opt = (struct dump_option *)config.private;
-	struct f2fs_checkpoint *ckpt = F2FS_CKPT(sbi);
-	u32 flag = le32_to_cpu(ckpt->ckpt_flags);
-
-	fsck_init(sbi);
-=======
 	struct dump_option *opt = (struct dump_option *)c.private;
 	struct f2fs_checkpoint *ckpt = F2FS_CKPT(sbi);
 	u32 flag = le32_to_cpu(ckpt->ckpt_flags);
->>>>>>> 1e7aedf9
 
 	if (opt->end_nat == -1)
 		opt->end_nat = NM_I(sbi)->max_nid;
@@ -525,37 +464,6 @@
 		sit_dump(sbi, opt->start_sit, opt->end_sit);
 	if (opt->start_ssa != -1)
 		ssa_dump(sbi, opt->start_ssa, opt->end_ssa);
-<<<<<<< HEAD
-	if (opt->blk_addr != -1) {
-		dump_info_from_blkaddr(sbi, opt->blk_addr);
-		goto cleanup;
-	}
-
-	MSG(0, "Info: checkpoint state = %x : ", flag);
-	if (flag & CP_FSCK_FLAG)
-		MSG(0, "%s", " fsck");
-	if (flag & CP_ERROR_FLAG)
-		MSG(0, "%s", " error");
-	if (flag & CP_COMPACT_SUM_FLAG)
-		MSG(0, "%s", " compacted_summary");
-	if (flag & CP_ORPHAN_PRESENT_FLAG)
-		MSG(0, "%s", " orphan_inodes");
-	if (flag & CP_FASTBOOT_FLAG)
-		MSG(0, "%s", " fastboot");
-	if (flag & CP_UMOUNT_FLAG)
-		MSG(0, "%s", " unmount");
-	else
-		MSG(0, "%s", " sudden-power-off");
-	MSG(0, "\n");
-
-	dump_node(sbi, opt->nid);
-cleanup:
-	fsck_free(sbi);
-}
-
-int main(int argc, char **argv)
-{
-=======
 	if (opt->blk_addr != -1)
 		dump_info_from_blkaddr(sbi, opt->blk_addr);
 	if (opt->nid)
@@ -650,7 +558,6 @@
 
 int main(int argc, char **argv)
 {
->>>>>>> 1e7aedf9
 	struct f2fs_sb_info *sbi;
 	int ret = 0;
 
@@ -679,16 +586,6 @@
 	sbi = &gfsck.sbi;
 
 	ret = f2fs_do_mount(sbi);
-<<<<<<< HEAD
-	if (ret == 1) {
-		free(sbi->ckpt);
-		free(sbi->raw_super);
-		goto out;
-	} else if (ret < 0)
-		return -1;
-
-	switch (config.func) {
-=======
 	if (ret != 0) {
 		if (ret == 1) {
 			MSG(0, "Info: No error was reported\n");
@@ -698,21 +595,12 @@
 	}
 
 	switch (c.func) {
->>>>>>> 1e7aedf9
 	case FSCK:
 		do_fsck(sbi);
 		break;
 	case DUMP:
 		do_dump(sbi);
 		break;
-<<<<<<< HEAD
-	}
-
-	f2fs_do_umount(sbi);
-out:
-	if (config.func == FSCK && config.bug_on) {
-		if (config.fix_on == 0 && config.auto_fix == 0) {
-=======
 #ifndef WITH_ANDROID
 	case DEFRAG:
 		ret = do_defrag(sbi);
@@ -733,29 +621,12 @@
 
 	if (c.func == FSCK && c.bug_on) {
 		if (!c.ro && c.fix_on == 0 && c.auto_fix == 0) {
->>>>>>> 1e7aedf9
 			char ans[255] = {0};
 retry:
 			printf("Do you want to fix this partition? [Y/N] ");
 			ret = scanf("%s", ans);
 			ASSERT(ret >= 0);
 			if (!strcasecmp(ans, "y"))
-<<<<<<< HEAD
-				config.fix_on = 1;
-			else if (!strcasecmp(ans, "n"))
-				config.fix_on = 0;
-			else
-				goto retry;
-
-			if (config.fix_on)
-				goto fsck_again;
-		}
-	}
-	f2fs_finalize_device(&config);
-
-	printf("\nDone.\n");
-	return 0;
-=======
 				c.fix_on = 1;
 			else if (!strcasecmp(ans, "n"))
 				c.fix_on = 0;
@@ -777,5 +648,4 @@
 	if (sbi->raw_super)
 		free(sbi->raw_super);
 	return ret;
->>>>>>> 1e7aedf9
 }