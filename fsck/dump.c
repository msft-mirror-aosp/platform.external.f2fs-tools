--- conflicted
+++ resolved
@@ -181,10 +181,6 @@
 	ASSERT(ret >= 0);
 
 	close(fd);
-<<<<<<< HEAD
-	DBG(1, "Blocks [0x%" PRIx64 "] Free Segs [0x%x]\n", valid_blocks, free_segs);
-=======
->>>>>>> 1e7aedf9
 }
 
 void ssa_dump(struct f2fs_sb_info *sbi, int start_ssa, int end_ssa)
@@ -243,11 +239,7 @@
 	close(fd);
 }
 
-<<<<<<< HEAD
-static void dump_data_blk(__u64 offset, u32 blkaddr)
-=======
 static void dump_data_blk(struct f2fs_sb_info *sbi, __u64 offset, u32 blkaddr)
->>>>>>> 1e7aedf9
 {
 	char buf[F2FS_BLKSIZE];
 
@@ -255,11 +247,7 @@
 		return;
 
 	/* get data */
-<<<<<<< HEAD
-	if (blkaddr == NEW_ADDR) {
-=======
 	if (blkaddr == NEW_ADDR || !IS_VALID_BLK_ADDR(sbi, blkaddr)) {
->>>>>>> 1e7aedf9
 		memset(buf, 0, F2FS_BLKSIZE);
 	} else {
 		int ret;
@@ -306,11 +294,7 @@
 	for (i = 0; i < idx; i++, (*ofs)++) {
 		switch (ntype) {
 		case TYPE_DIRECT_NODE:
-<<<<<<< HEAD
-			dump_data_blk(*ofs * F2FS_BLKSIZE,
-=======
 			dump_data_blk(sbi, *ofs * F2FS_BLKSIZE,
->>>>>>> 1e7aedf9
 					le32_to_cpu(node_blk->dn.addr[i]));
 			break;
 		case TYPE_INDIRECT_NODE:
@@ -344,26 +328,13 @@
 
 	/* check data blocks in inode */
 	for (i = 0; i < ADDRS_PER_INODE(&node_blk->i); i++, ofs++)
-<<<<<<< HEAD
-		dump_data_blk(ofs * F2FS_BLKSIZE,
-=======
 		dump_data_blk(sbi, ofs * F2FS_BLKSIZE,
->>>>>>> 1e7aedf9
 				le32_to_cpu(node_blk->i.i_addr[i]));
 
 	/* check node blocks in inode */
 	for (i = 0; i < 5; i++) {
 		if (i == 0 || i == 1)
 			dump_node_blk(sbi, TYPE_DIRECT_NODE,
-<<<<<<< HEAD
-					node_blk->i.i_nid[i], &ofs);
-		else if (i == 2 || i == 3)
-			dump_node_blk(sbi, TYPE_INDIRECT_NODE,
-					node_blk->i.i_nid[i], &ofs);
-		else if (i == 4)
-			dump_node_blk(sbi, TYPE_DOUBLE_INDIRECT_NODE,
-					node_blk->i.i_nid[i], &ofs);
-=======
 					le32_to_cpu(node_blk->i.i_nid[i]), &ofs);
 		else if (i == 2 || i == 3)
 			dump_node_blk(sbi, TYPE_INDIRECT_NODE,
@@ -371,28 +342,11 @@
 		else if (i == 4)
 			dump_node_blk(sbi, TYPE_DOUBLE_INDIRECT_NODE,
 					le32_to_cpu(node_blk->i.i_nid[i]), &ofs);
->>>>>>> 1e7aedf9
 		else
 			ASSERT(0);
 	}
 }
 
-<<<<<<< HEAD
-void dump_file(struct f2fs_sb_info *sbi, struct node_info *ni,
-					struct f2fs_node *node_blk)
-{
-	struct f2fs_inode *inode = &node_blk->i;
-	u32 imode = le32_to_cpu(inode->i_mode);
-	char name[255] = {0};
-	char path[1024] = {0};
-	char ans[255] = {0};
-	int ret;
-
-	if (!S_ISREG(imode)) {
-		MSG(0, "Not a regular file\n\n");
-		return;
-	}
-=======
 static void dump_file(struct f2fs_sb_info *sbi, struct node_info *ni,
 				struct f2fs_node *node_blk, int force)
 {
@@ -411,30 +365,17 @@
 	}
 	if (force)
 		goto dump;
->>>>>>> 1e7aedf9
 
 	printf("Do you want to dump this file into ./lost_found/? [Y/N] ");
 	ret = scanf("%s", ans);
 	ASSERT(ret >= 0);
 
 	if (!strcasecmp(ans, "y")) {
-<<<<<<< HEAD
-=======
 dump:
->>>>>>> 1e7aedf9
 		ret = system("mkdir -p ./lost_found");
 		ASSERT(ret >= 0);
 
 		/* make a file */
-<<<<<<< HEAD
-		strncpy(name, (const char *)inode->i_name,
-					le32_to_cpu(inode->i_namelen));
-		name[le32_to_cpu(inode->i_namelen)] = 0;
-		sprintf(path, "./lost_found/%s", name);
-
-		config.dump_fd = open(path, O_TRUNC|O_CREAT|O_RDWR, 0666);
-		ASSERT(config.dump_fd >= 0);
-=======
 		namelen = convert_encrypted_name(inode->i_name, namelen,
 							name, is_encrypt);
 		name[namelen] = 0;
@@ -442,22 +383,11 @@
 
 		c.dump_fd = open(path, O_TRUNC|O_CREAT|O_RDWR, 0666);
 		ASSERT(c.dump_fd >= 0);
->>>>>>> 1e7aedf9
 
 		/* dump file's data */
 		dump_inode_blk(sbi, ni->ino, node_blk);
 
 		/* adjust file size */
-<<<<<<< HEAD
-		ret = ftruncate(config.dump_fd, le32_to_cpu(inode->i_size));
-		ASSERT(ret >= 0);
-
-		close(config.dump_fd);
-	}
-}
-
-void dump_node(struct f2fs_sb_info *sbi, nid_t nid)
-=======
 		ret = ftruncate(c.dump_fd, le32_to_cpu(inode->i_size));
 		ASSERT(ret >= 0);
 
@@ -466,7 +396,6 @@
 }
 
 void dump_node(struct f2fs_sb_info *sbi, nid_t nid, int force)
->>>>>>> 1e7aedf9
 {
 	struct node_info ni;
 	struct f2fs_node *node_blk;
@@ -482,26 +411,16 @@
 	DBG(1, "nat_entry.ino         [0x%x]\n", ni.ino);
 
 	if (ni.blk_addr == 0x0)
-<<<<<<< HEAD
-		MSG(0, "Invalid nat entry\n\n");
-=======
 		MSG(force, "Invalid nat entry\n\n");
->>>>>>> 1e7aedf9
 
 	DBG(1, "node_blk.footer.ino [0x%x]\n", le32_to_cpu(node_blk->footer.ino));
 	DBG(1, "node_blk.footer.nid [0x%x]\n", le32_to_cpu(node_blk->footer.nid));
 
 	if (le32_to_cpu(node_blk->footer.ino) == ni.ino &&
-<<<<<<< HEAD
-			le32_to_cpu(node_blk->footer.nid) == ni.nid) {
-		print_node_info(node_blk);
-		dump_file(sbi, &ni, node_blk);
-=======
 			le32_to_cpu(node_blk->footer.nid) == ni.nid &&
 			ni.ino == ni.nid) {
 		print_node_info(node_blk, force);
 		dump_file(sbi, &ni, node_blk, force);
->>>>>>> 1e7aedf9
 	} else {
 		print_node_info(node_blk, force);
 		MSG(force, "Invalid (i)node block\n\n");
@@ -521,13 +440,8 @@
 	ret = dev_read_block(node_blk, blk_addr);
 	ASSERT(ret >= 0);
 
-<<<<<<< HEAD
-	if (config.dbg_lv > 0)
-		print_node_info(node_blk);
-=======
 	if (c.dbg_lv > 0)
 		print_node_info(node_blk, 0);
->>>>>>> 1e7aedf9
 	else
 		print_inode_info(&node_blk->i, 1);
 
@@ -535,7 +449,6 @@
 }
 
 static void dump_data_offset(u32 blk_addr, int ofs_in_node)
-<<<<<<< HEAD
 {
 	struct f2fs_node *node_blk;
 	unsigned int indirect_blks = 2 * NIDS_PER_BLOCK + 4;
@@ -576,48 +489,6 @@
 static void dump_node_offset(u32 blk_addr)
 {
 	struct f2fs_node *node_blk;
-=======
-{
-	struct f2fs_node *node_blk;
-	unsigned int indirect_blks = 2 * NIDS_PER_BLOCK + 4;
-	unsigned int bidx = 0;
-	unsigned int node_ofs;
-	int ret;
-
-	node_blk = calloc(BLOCK_SZ, 1);
-	ASSERT(node_blk);
-
-	ret = dev_read_block(node_blk, blk_addr);
-	ASSERT(ret >= 0);
-
-	node_ofs = ofs_of_node(node_blk);
-
-	if (node_ofs == 0)
-		goto got_it;
-
-	if (node_ofs > 0 && node_ofs <= 2) {
-		bidx = node_ofs - 1;
-	} else if (node_ofs <= indirect_blks) {
-		int dec = (node_ofs - 4) / (NIDS_PER_BLOCK + 1);
-		bidx = node_ofs - 2 - dec;
-	} else {
-		int dec = (node_ofs - indirect_blks - 3) / (NIDS_PER_BLOCK + 1);
-		bidx = node_ofs - 5 - dec;
-	}
-	bidx = bidx * ADDRS_PER_BLOCK + ADDRS_PER_INODE(&node_blk->i);
-got_it:
-	bidx +=  ofs_in_node;
-
-	setlocale(LC_ALL, "");
-	MSG(0, " - Data offset       : 0x%x (4KB), %'u (bytes)\n",
-				bidx, bidx * 4096);
-	free(node_blk);
-}
-
-static void dump_node_offset(u32 blk_addr)
-{
-	struct f2fs_node *node_blk;
->>>>>>> 1e7aedf9
 	int ret;
 
 	node_blk = calloc(BLOCK_SZ, 1);
@@ -695,11 +566,7 @@
 	}
 
 	/* print inode */
-<<<<<<< HEAD
-	if (config.dbg_lv > 0)
-=======
 	if (c.dbg_lv > 0)
->>>>>>> 1e7aedf9
 		dump_node_from_blkaddr(ino_ni.blk_addr);
 
 	if (type == SEG_TYPE_CUR_DATA || type == SEG_TYPE_DATA) {
